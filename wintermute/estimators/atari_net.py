""" Neural Network architecture for Atari games.
"""
from copy import deepcopy

import torch
import torch.nn as nn
import torch.nn.functional as F


__all__ = [
    "AtariNet",
    "BootstrappedAtariNet",
    "get_feature_extractor",
    "get_head",
]


def get_feature_extractor(input_depth):
    """ Configures the default Atari feature extractor. """
    return nn.Sequential(
        nn.Conv2d(input_depth, 32, kernel_size=8, stride=4),
        nn.ReLU(inplace=True),
        nn.Conv2d(32, 64, kernel_size=4, stride=2),
        nn.ReLU(inplace=True),
        nn.Conv2d(64, 64, kernel_size=3, stride=1),
        nn.ReLU(inplace=True),
    )


def get_head(hidden_size, out_size):
    """ Configures the default Atari output layers. """
    return nn.Sequential(
        nn.Linear(64 * 7 * 7, hidden_size),
        nn.ReLU(inplace=True),
        nn.Linear(hidden_size, out_size),
    )


def reset_parameters(module):
    """ Callback for resetting a modules weights to their default initialization.
    """
    try:
        module.reset_parameters()
    except:
        pass


def no_grad(module):
    """ Callback for turning off the gradient of a module.
    """
    try:
        m.weight.requires_grad = False
    except:
        pass


class AtariNet(nn.Module):
    """ Estimator used for ATARI games.
    """

<<<<<<< HEAD
    def __init__(self, input_ch, hist_len, out_size, hidden_size=512):
=======
    def __init__(
        self,
        input_channels,
        hist_len,
        out_size,
        hidden_size=256,
        init_method=None,
    ):
>>>>>>> a8db6453
        super(AtariNet, self).__init__()

        self.__is_categorical = False
        if isinstance(out_size, tuple):
            self.__is_categorical = True
            self.__action_no, atoms_no = out_size
            out_size = self.__action_no * atoms_no

<<<<<<< HEAD
        self.__feature_extractor = get_feature_extractor(hist_len * input_ch)
        self.__head = get_head(hidden_size, out_size)
=======
        self.conv1 = nn.Conv2d(input_depth, 32, kernel_size=8, stride=4)
        self.conv2 = nn.Conv2d(32, 64, kernel_size=4, stride=2)
        self.conv3 = nn.Conv2d(64, 64, kernel_size=3, stride=1)
        self.lin1 = nn.Linear(64 * 7 * 7, hidden_size)
        self.head = nn.Linear(hidden_size, out_size)
        if init_method is not None:
            self.reset_weights(init_method)

    def reset_weights(self, init_method: str) -> None:
        for layer in [self.conv1, self.conv2, self.conv3, self.lin1, self.head]:
            with torch.no_grad():
                if layer.bias is not None:
                    layer.bias.zero_()
                if init_method == "xavier_uniform":
                    nn.init.xavier_uniform_(
                        layer.weight, gain=nn.init.calculate_gain("relu")
                    )
                elif init_method == "xavier_normal":
                    nn.init.xavier_normal_(
                        layer.weight, gain=nn.init.calculate_gain("relu")
                    )
                elif init_method == "kaiming_uniform":
                    nn.init.kaiming_uniform_(
                        layer.weight, mode="fan_in", nonlinearity="relu"
                    )
                else:
                    raise ValueError
>>>>>>> a8db6453

    def forward(self, x):
        assert (
            x.dtype == torch.uint8
        ), "The model expects states of type ByteTensor"
        x = x.float().div_(255)

        x = self.__feature_extractor(x)
        x = x.view(x.size(0), -1)
        out = self.__head(x)

        if self.__is_categorical:
            splits = out.chunk(self.__action_no, 1)
            return torch.stack(list(map(lambda s: F.softmax(s), splits)), 1)
        return out

    @property
    def feature_extractor(self):
        return self.__feature_extractor

    @property
    def head(self):
        return self.__head


class BootstrappedAtariNet(nn.Module):
    def __init__(self, proto, boot_no=10, full=False):
        """ Constructs a bootstrapped estimator using a prototype estimator.

            When `full` it simply duplicates and resets the weight
            initializaitons `boot_no` times.

            When not `full`, the ensemble is built by calling `head` and
            `feature_extractor` on the prototype estimator. It uses the
            `feature_extractor` as the common part of the ensemble and it
            duplicates the `head` component `boot_no` times.

        Args:
            proto (nn.Module): An estimator we ensemblify.
            boot_no (int, optional): Defaults to 10. Size of the ensemble.
            full (bool, optional): Defaults to False. When Trues we duplicate
            the full prototype. When False we only duplicate the `head` part
            of the ensemble.
        """
        super(BootstrappedAtariNet, self).__init__()

        self.__feature_extractor = None
        if full:
            self.__ensemble = [
                reset_parameters(deepcopy(proto)) for _ in range(boot_no)
            ]
        else:
            try:
                self.__feature_extractor = deepcopy(
                    proto.feature_extractor
                ).apply(reset_parameters)

                self.__ensemble = [
                    deepcopy(proto.head).apply(reset_parameters)
                    for _ in range(boot_no)
                ]
            except AttributeError as err:
                print(
                    "Your prototype model didn't implement `head` and "
                    + "`feature_extractor` getters. Either construct a full "
                    + "ensemble or implement them. Here's the rest of the error: ",
                    err,
                )

        self.__priors = [deepcopy(model) for model in self.__ensemble]
        for prior in self.__priors:
            prior.apply(no_grad)

    def forward(self, x, mid=None):
        """ In training mode, when `mid` is provided, do an inference step
                through the ensemble component indicated by `mid`. Otherwise it
                returns the mean of the predictions of the ensemble.
            Args:
                x (torch.tensor): input of the model
                mid (int): id of the component in the ensemble to train on `x`.
            Returns:
                torch.tensor: the mean of the ensemble predictions.
            """
        if self.__feature_extractor is not None:
            x = self.__feature_extractor(x)
            x = x.view(x.size(0), -1)

        if mid is not None:
            y = self.__ensemble[mid](x)
            if self.__priors:
                y += self.__priors[mid](x)
            return y

        if self.__priors:
            ys = [m(x) + p(x) for m, p in zip(self.__ensemble, self.__priors)]
        else:
            ys = [model(x) for model in self.__ensemble]

        ys = torch.stack(ys, 0)

        return ys.mean(0), ys.var(0)

    def parameters(self, recurse=True):
        """ Groups the ensemble parameters so that the optimizer can keep
            separate statistics for each model in the ensemble.
        Returns:
            iterator: a group of parameters.
        """
        return [{"params": model.parameters()} for model in self.__ensemble]


if __name__ == "__main__":
    net = AtariNet(1, 4, 5)
    ens = BootstrappedAtariNet(net, 5)
    print(net)
    print(ens)

    print("Single state.")
    print("q2: ", ens(torch.rand(1, 4, 84, 84), mid=2))
    print("q, σ: ", ens(torch.rand(1, 4, 84, 84)))

    print("Batch.")
    print("q2: ", ens(torch.rand(5, 4, 84, 84), mid=2))
    print("q, σ: ", ens(torch.rand(5, 4, 84, 84)))<|MERGE_RESOLUTION|>--- conflicted
+++ resolved
@@ -58,18 +58,9 @@
     """ Estimator used for ATARI games.
     """
 
-<<<<<<< HEAD
-    def __init__(self, input_ch, hist_len, out_size, hidden_size=512):
-=======
     def __init__(
-        self,
-        input_channels,
-        hist_len,
-        out_size,
-        hidden_size=256,
-        init_method=None,
+        self, input_ch, hist_len, out_size, hidden_size=256
     ):
->>>>>>> a8db6453
         super(AtariNet, self).__init__()
 
         self.__is_categorical = False
@@ -78,38 +69,8 @@
             self.__action_no, atoms_no = out_size
             out_size = self.__action_no * atoms_no
 
-<<<<<<< HEAD
         self.__feature_extractor = get_feature_extractor(hist_len * input_ch)
         self.__head = get_head(hidden_size, out_size)
-=======
-        self.conv1 = nn.Conv2d(input_depth, 32, kernel_size=8, stride=4)
-        self.conv2 = nn.Conv2d(32, 64, kernel_size=4, stride=2)
-        self.conv3 = nn.Conv2d(64, 64, kernel_size=3, stride=1)
-        self.lin1 = nn.Linear(64 * 7 * 7, hidden_size)
-        self.head = nn.Linear(hidden_size, out_size)
-        if init_method is not None:
-            self.reset_weights(init_method)
-
-    def reset_weights(self, init_method: str) -> None:
-        for layer in [self.conv1, self.conv2, self.conv3, self.lin1, self.head]:
-            with torch.no_grad():
-                if layer.bias is not None:
-                    layer.bias.zero_()
-                if init_method == "xavier_uniform":
-                    nn.init.xavier_uniform_(
-                        layer.weight, gain=nn.init.calculate_gain("relu")
-                    )
-                elif init_method == "xavier_normal":
-                    nn.init.xavier_normal_(
-                        layer.weight, gain=nn.init.calculate_gain("relu")
-                    )
-                elif init_method == "kaiming_uniform":
-                    nn.init.kaiming_uniform_(
-                        layer.weight, mode="fan_in", nonlinearity="relu"
-                    )
-                else:
-                    raise ValueError
->>>>>>> a8db6453
 
     def forward(self, x):
         assert (
