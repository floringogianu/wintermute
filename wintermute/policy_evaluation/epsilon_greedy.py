--- conflicted
+++ resolved
@@ -26,15 +26,10 @@
 
     def __init__(self, estimator, action_space, epsilon, policy=None):
 
-<<<<<<< HEAD
-        self.policy = DeterministicPolicy(estimator)
-=======
         if policy is not None:
             self.policy = policy
         else:
             self.policy = DeterministicPolicy(estimator)
-
->>>>>>> 7f657c63
         self.action_space = action_space
 
         self.epsilon = epsilon
@@ -49,18 +44,7 @@
 
             Returns the Q-value and the epsilon greedy action.
         """
-<<<<<<< HEAD
-        pi = self.policy.get_action(state)
-        epsilon = next(self.epsilon)
-        if epsilon < random.uniform():
-            return EpsilonGreedyOutput(
-                action=pi.action, q_value=pi.q_value, full=pi.full
-            )
-        pi = EpsilonGreedyOutput(
-            action=random.randint(0, self.action_space), q_value=0, full={}
-        )
-        return pi
-=======
+
         epsilon = next(self.epsilon)
         if epsilon < random.uniform():
             pi = self.policy.get_action(state)
@@ -72,12 +56,11 @@
             )
             return pi
         return EpsilonGreedyOutput(
-            action=self.action_space.sample(),
+            action=random.randint(0, self.action_space),
             q_value=None,  # I put None here so you won't use this as a number
             epsilon=epsilon,
             deterministic=None
         )
->>>>>>> 7f657c63
 
     def get_estimator_state(self):
         return self.policy.get_estimator_state()
